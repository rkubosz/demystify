--- conflicted
+++ resolved
@@ -146,12 +146,6 @@
                 errors += 1
     print('{} total errors.'.format(errors))
 
-<<<<<<< HEAD
-_cost = r"""(?:^|— | "| ')([^."'()—]*?):"""
-costregex = re.compile(_cost)
-
-=======
->>>>>>> e190323e
 def _crawl_tree_for_errors(name, lineno, text, tree):
     """ Common helper function for gathering errors.
         Logs error text and returns a unique error case for the
@@ -251,7 +245,7 @@
 
 # All costs come before a colon, but these may occur at the start of a line,
 # after an mdash, or after an opening quote for an ability.
-costregex = re.compile(ur"""(?:^|— | "| ')([^."'()—]*?):""")
+costregex = re.compile(r"""(?:^|— | "| ')([^."'()—]*?):""")
 
 # Skip lines that end in . or ", lines that are LEVEL \d,
 # lines that have fewer than 2 characters, and lines that are just p/t.

# deps -- ANTLR v3 parser rule dependency graph generation
# Copyright (C) 2012 Benjamin S Wolf
# 
# deps.py is free software; you can redistribute it and/or modify
# it under the terms of the GNU Lesser General Public License as published
# by the Free Software Foundation; either version 3 of the License,
# or (at your option) any later version.
# 
# deps.py is distributed in the hope that it will be useful,
# but WITHOUT ANY WARRANTY; without even the implied warranty of
# MERCHANTABILITY or FITNESS FOR A PARTICULAR PURPOSE.  See the
# GNU Lesser General Public License for more details.
# 
# You should have received a copy of the GNU Lesser General Public License
# along with deps.py.  If not, see <http://www.gnu.org/licenses/>.

"""deps -- ANTLR v3 parser rule dependency graph generation."""

import os
import re
import sys

rule = re.compile(r"^(?:[a-z_0-9]+\+?=)?([a-z_0-9]+)\+?\*?!?\??$")
comments = re.compile(r"//.*?$|/\*.*?\*/", re.M|re.S)
actions = re.compile(r"""{([^'"]|'[^']*'|"[^"]*"|'''.*?'''"""
                     r'''|""".*?""")*?}''', re.M)
full_rule = re.compile(r"^([a-z_0-9]+)\s*:(.*);\s*$", re.M)

def find_rules(fulltext):
    """ fulltext is the full text of the file. """
    ct = comments.sub(' ', fulltext)
    nt = ct.replace('\n ', ' ')
    deps = {}
    for m in full_rule.finditer(nt):
        rname, rtext = m.groups()
        rt = actions.sub('', rtext)
        deps[rname] = set()
        for token in rt.split():
            m = rule.match(token)
            if m:
                deps[rname].add(m.group(1))
    return deps

def print_deps(deps, indent_level=1):
    indent = '  ' * indent_level
    for rname, rdeps in deps.items():
        for d in rdeps:
            print('{}"{}" -> "{}";'.format(indent, rname, d))

def print_graph(basedir, colors):
    print('digraph gdeps {\n  truecolor=true;')
    # filename -> list of deps
    fdeps = {}
    # rule name -> filename
    dep_file = {}
    # filename -> filename it depends on
    file_deps = {}
    for f in colors:
        with open(os.path.join(basedir, f)) as g:
            s = g.read()
        f = os.path.basename(f)
        deps = find_rules(s)
        fdeps[f] = deps
        for rname in deps:
            dep_file[rname] = f
        file_deps[f] = set()
    for f, deps in fdeps.items():
        color = colors[f]
        g = os.path.splitext(f)[0]
        print('  subgraph "{g}" {{\n    node [style=filled,color={c}];\n'
              .format(g=g, c=color))
        for rname, rdeps in deps.items():
            print('    {};'.format(rname))
            for rdep in rdeps:
                if dep_file[rname] != dep_file[rdep]:
                    file_deps[dep_file[rname]].add(dep_file[rdep])
        print('  }')
    for deps in fdeps.values():
        print_deps(deps)
    print('  subgraph "filedeps" {')
    for fname, fdeps in file_deps.items():
        print('    "{}" [shape=box,style=filled,color={}];'
              .format(fname, colors[fname]))
    print_deps(file_deps, indent_level=2)
    print('  }\n}')

def read_config(filename):
    """ Gets basedir and color mapping information from the given config. """
    basedir = None
    colors = {}
    with open(filename, 'r') as f:
        for lineno, line in enumerate(f):
            line = line.strip()
            if not line or line[0] == '#':
                continue
            if ':' not in line:
                sys.stderr.write('Error reading {} at line {}: Expected ":".\n'
                                 .format(filename, lineno + 1))
                sys.exit(1)
            arg0, arg1 = line.split(':', 1)
            arg0 = arg0.strip()
            arg1 = arg1.strip()
            if basedir is None:
                if arg0 == 'rel_path':
                    basedir = os.path.join(os.path.dirname(filename), arg1)
                elif arg0 == 'abs_path':
                    basedir = os.path.abs_path(os.path.join('/', arg1))
                else:
                    sys.stderr.write('Error reading {} at line {}: Unknown '
                                     'path spec {!r}.\n'
                                     .format(filename, lineno + 1, arg0))
                    sys.exit(1)
                if not os.path.exists(basedir):
                    sys.stderr.write('Error: Specified location {!r} does not '
                                     'exist.'.format(basedir))
                    sys.exit(1)
            else:
                colors[arg0] = arg1
    return basedir, colors

if __name__ == "__main__":
<<<<<<< HEAD
    print_graph(list(colors.keys()))
=======
    if len(sys.argv) < 2:
        sys.stderr.write('Usage:\n  {} configfile\n'.format(sys.argv[0]))
        sys.exit(1)
    basedir, colors = read_config(sys.argv[1])
    print_graph(basedir, colors)
>>>>>>> e190323e
<|MERGE_RESOLUTION|>--- conflicted
+++ resolved
@@ -119,12 +119,8 @@
     return basedir, colors
 
 if __name__ == "__main__":
-<<<<<<< HEAD
-    print_graph(list(colors.keys()))
-=======
     if len(sys.argv) < 2:
         sys.stderr.write('Usage:\n  {} configfile\n'.format(sys.argv[0]))
         sys.exit(1)
     basedir, colors = read_config(sys.argv[1])
-    print_graph(basedir, colors)
->>>>>>> e190323e
+    print_graph(basedir, colors)